--- conflicted
+++ resolved
@@ -1,8 +1,4 @@
-<<<<<<< HEAD
-for SC_HIDDEN_SIZE in 0064 0160 0480 0800 1600
-=======
 for SC_HIDDEN_SIZE in 0064 0160 0480 0800
->>>>>>> 1660b8d9
 do
   export SC_SUFFIX="hidden_size__hs_${SC_HIDDEN_SIZE}"
   python ../../metric_learning.py \
