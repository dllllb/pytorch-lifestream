--- conflicted
+++ resolved
@@ -32,13 +32,9 @@
         'torch>=1.12.0',
         'torchmetrics>=0.9.0',
         'transformers',
-<<<<<<< HEAD
         'dask',
         'pymonad',
         'spacy==3.7.4',
-        'fedcore==0.0.4.5'
-=======
-        'onnxruntime>=1.19.2'
->>>>>>> 94b2e74e
+        'fedcore>=0.0.4.5'
     ],
 )