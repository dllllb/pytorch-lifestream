--- conflicted
+++ resolved
@@ -17,9 +17,6 @@
    "source": [
     "import sys\n",
     "if 'google.colab' in str(get_ipython()):\n",
-<<<<<<< HEAD
-    "    ! {sys.executable} -m pip install pytorch-lifestream datasets"
-=======
     "    ! {sys.executable} -m pip install pytorch-lifestream\n",
     "    ! {sys.executable} -m pip install -U 'torch<2'  # downgrade for ptls==0.5.x\n",
     "    ! {sys.executable} -m pip install -U 'pytorch-lightning<2'  # downgrade for ptls==0.5.x\n",
@@ -56,7 +53,6 @@
     "    ! curl -OL https://storage.yandexcloud.net/ptls-datasets/age-prediction-nti-sbebank-2019.zip\n",
     "    ! unzip -j -o age-prediction-nti-sbebank-2019.zip 'data/*.csv' -d data\n",
     "    ! mv age-prediction-nti-sbebank-2019.zip data/"
->>>>>>> 41cea81a
    ]
   },
   {
