name: Python package

on: [push]

jobs:
  build:
<<<<<<< HEAD
    runs-on: ubuntu-latest
    #container: ubuntu:18.04
=======
    #runs-on: ubuntu:18.04
>>>>>>> b500d6d4
    steps:
    - uses: actions/checkout@v2
    - name: Set up Python
      uses: actions/setup-python@v2
      with:
        python-version: 3.8
    - name: Install dependencies
      run: |
        python -m pip install --upgrade pip
        pip install pipenv
        pipenv install --dev
    - name: Test with pytest
      run: |
        pipenv run pytest<|MERGE_RESOLUTION|>--- conflicted
+++ resolved
@@ -4,12 +4,7 @@
 
 jobs:
   build:
-<<<<<<< HEAD
     runs-on: ubuntu-latest
-    #container: ubuntu:18.04
-=======
-    #runs-on: ubuntu:18.04
->>>>>>> b500d6d4
     steps:
     - uses: actions/checkout@v2
     - name: Set up Python
