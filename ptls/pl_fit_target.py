--- conflicted
+++ resolved
@@ -28,11 +28,7 @@
     trainer.fit(model, datamodule=dm)
 
     valid_metrics = {name: float(mf.compute().item()) for name, mf in model.valid_metrics.items()}
-<<<<<<< HEAD
-    trainer.test(dataloaders=dm.test_dataloader(), ckpt_path="best", verbose=False)
-=======
-    trainer.test(model=model, dataloaders=dm.test_dataloader(), verbose=False)
->>>>>>> 12355b40
+    trainer.test(model=model, dataloaders=dm.test_dataloader(), ckpt_path="best", verbose=False)
     test_metrics = {name: float(mf.compute().item()) for name, mf in model.test_metrics.items()}
 
     print(', '.join([f'valid_{name}: {v:.4f}' for name, v in valid_metrics.items()]))
@@ -46,11 +42,8 @@
         'scores_test': test_metrics,
     }
 
-<<<<<<< HEAD
+
 @hydra.main(version_base=None)
-=======
-@hydra.main(version_base='1.2', config_path=None)
->>>>>>> 12355b40
 def main(conf: DictConfig):
     if 'seed_everything' in conf:
         pl.seed_everything(conf.seed_everything)
@@ -59,13 +52,8 @@
 
     results = []
     for fold_id in fold_list:
-<<<<<<< HEAD
         logger.info(f'==== Fold [{fold_id}/{len(fold_list)}] fit-test start ====')
-        result = fold_fit_test(conf, pl_module, fold_id)
-=======
-        logger.info(f'==== Fold [{fold_id}] fit-test start ====')
         result = fold_fit_test(conf, fold_id)
->>>>>>> 12355b40
         results.append(result)
 
     stats_file = conf.embedding_validation_results.output_path
