--- conflicted
+++ resolved
@@ -21,29 +21,7 @@
 def main(args=None):
     conf = get_conf(args)
 
-<<<<<<< HEAD
-    data = read_data_gen(conf['dataset.train_path'])
-    data = tqdm(data)
-    if 'max_rows' in conf['dataset']:
-        data = islice(data, conf['dataset.max_rows'])
-    data = target_rm(data)
-    data = prepare_embeddings(data, conf, is_train=True)
-    if conf['dataset.client_list_shuffle_seed'] != 0:
-        dataset_col_id = conf['dataset'].get('col_id', 'client_id')
-        data = sorted(data, key=lambda x: x.get(dataset_col_id, x.get('customer_id', x.get('installation_id'))))
-        random.Random(conf['dataset.client_list_shuffle_seed']).shuffle(data)
-    data = list(data)
-
-    valid_ix = np.arange(len(data))
-    valid_ix = np.random.choice(valid_ix, size=int(len(data) * conf['dataset.valid_size']), replace=False)
-    valid_ix = set(valid_ix.tolist())
-
-    train_data = [rec for i, rec in enumerate(data) if i not in valid_ix]
-    valid_data = [rec for i, rec in enumerate(data) if i in valid_ix]
-
-=======
     train_data, valid_data = prepare_data(conf)
->>>>>>> 2f699202
     train_ds, valid_ds = create_ds(train_data, valid_data, conf)
     if conf['params.train'].get('same_time_shuffle', False):
         train_ds = SameTimeShuffleDataset(train_ds)
