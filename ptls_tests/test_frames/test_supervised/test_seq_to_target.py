from functools import partial

import omegaconf
import pytorch_lightning as pl
import torch
import hydra
import torchmetrics
from pyhocon import ConfigFactory

from ptls.frames.supervised import SequenceToTarget
<<<<<<< HEAD
from ptls.frames.supervised.metrics import LogAccuracy, UnivMeanError, BucketAccuracy, JSDiv
from ptls.loss import BCELoss, ZILNLoss
from ptls.nn import PBLinear, RnnSeqEncoder, TransformerSeqEncoder, TrxEncoder
=======
from ptls.loss import BCELoss
from ptls.nn import PBLinear
from ptls.nn import RnnSeqEncoder, TransformerSeqEncoder
from ptls.nn import TrxEncoder
>>>>>>> 12355b40
from ptls_tests.test_data_load import RandomEventData


def get_rnn_params():
    return dict(
        seq_encoder=RnnSeqEncoder(
            trx_encoder=TrxEncoder(
                norm_embeddings=False,
                embeddings_noise=0.1,
                embeddings={
                    'mcc_code': {'in': 21, 'out': 3},
                    'trans_type': {'in': 11, 'out': 2},
                },
                numeric_values={'amount': 'log'},
            ),
            hidden_size=16,
            type='gru',
        ),
        optimizer_partial=partial(torch.optim.Adam, lr=0.004),
        lr_scheduler_partial=partial(torch.optim.lr_scheduler.StepLR, step_size=10, gamma=0.8),
    )


def tst_params_data():
    params = {
        "train": {
            "batch_size": 32,
            "num_workers": 1,
            "trx_dropout": .1,
            "max_seq_len": 30
        },
        "valid": {
            "batch_size": 32,
            "num_workers": 1,
            "max_seq_len": 30
        },
    }
    return ConfigFactory.from_dict(params)


def tst_params_transf():
    params = {
        'model_type': 'transf',
        'transf': {
            'n_heads': 2,
            'dim_hidden': 16,
            'dropout': .1,
            'n_layers': 2,
            'max_seq_len': 200,
            'use_after_mask': True,
            'use_positional_encoding': True,
            'sum_output': True,
            'input_size': 16,
            'train_starter': True,
            'shared_layers': False,
            'use_src_key_padding_mask': False
        },
        "head": {
            "explicit_lengths": False,
        }
    }

    return ConfigFactory.from_dict(params).with_fallback(tst_params_data())


def test_train_loop_rnn_binary_classification():
    model = SequenceToTarget(
        head=torch.nn.Sequential(
            torch.nn.Linear(16, 1),
            torch.nn.Sigmoid(),
            torch.nn.Flatten(start_dim=0),
        ),
        loss=BCELoss(),
        metric_list=torchmetrics.AUROC(num_classes=2),
        **get_rnn_params(),
    )
    dl = RandomEventData(tst_params_data(), target_type='bin_cls')
    trainer = pl.Trainer(max_epochs=1, logger=None, checkpoint_callback=False)
    trainer.fit(model, dl)
    print(trainer.logged_metrics)


def test_train_loop_rnn_milti_classification():
    model = SequenceToTarget(
        head=torch.nn.Sequential(
            torch.nn.Linear(16, 4),
            torch.nn.LogSoftmax(dim=1),
        ),
        loss=torch.nn.NLLLoss(),
        metric_list={
            'auroc': torchmetrics.AUROC(num_classes=4),
            'accuracy': torchmetrics.Accuracy(),
        },
        **get_rnn_params(),
    )
    dl = RandomEventData(tst_params_data(), target_type='multi_cls')
    trainer = pl.Trainer(max_epochs=1, logger=None, checkpoint_callback=False)
    trainer.fit(model, dl)
    print(trainer.logged_metrics)


def test_train_loop_rnn_regression():
    model = SequenceToTarget(
        head=torch.nn.Sequential(
            torch.nn.Linear(16, 1),
            torch.nn.Flatten(start_dim=0),
        ),
        loss=torch.nn.MSELoss(),
        metric_list=torchmetrics.MeanSquaredError(compute_on_step=False, squared=False),
        **get_rnn_params(),
    )
    dl = RandomEventData(tst_params_data(), target_type='regression')
    trainer = pl.Trainer(max_epochs=1, logger=None, checkpoint_callback=False)
    trainer.fit(model, dl)
    print(trainer.logged_metrics)


def test_train_loop_transf():
    trx_encoder = TrxEncoder(
        norm_embeddings=False,
        embeddings_noise=0.1,
        embeddings={
            'mcc_code': {'in': 21, 'out': 3},
            'trans_type': {'in': 11, 'out': 2},
        },
        numeric_values={'amount': 'log'},
    )
    seq_encoder = TransformerSeqEncoder(
        trx_encoder=torch.nn.Sequential(trx_encoder, PBLinear(trx_encoder.output_size, 20)),
        input_size=20,
        n_heads=1,
        n_layers=1,
    )
    model = SequenceToTarget(
        seq_encoder=seq_encoder,
        head=torch.nn.Sequential(
            torch.nn.Linear(seq_encoder.embedding_size, 1),
            torch.nn.Sigmoid(),
            torch.nn.Flatten(start_dim=0),
        ),
        loss=BCELoss(),
        metric_list=torchmetrics.AUROC(num_classes=2),
        optimizer_partial=partial(torch.optim.Adam, lr=0.004),
        lr_scheduler_partial=partial(torch.optim.lr_scheduler.StepLR, step_size=10, gamma=0.8),
    )
    dl = RandomEventData(tst_params_data())
    trainer = pl.Trainer(max_epochs=1, logger=None, checkpoint_callback=False)
    trainer.fit(model, dl)

<<<<<<< HEAD

def test_accuracy_bin():
    acc = LogAccuracy()
    y_hat = torch.tensor([0.1, 0.4, 0.6, 0.8, 0.9])
    y = torch.tensor([0, 1, 0, 1, 0])
    acc(y_hat, y)
    assert acc.compute().mul(100).int() == 40


def test_accuracy_mul():
    acc = LogAccuracy()
    y_hat = torch.log_softmax(torch.tensor([
        [-1, 2, 1],
        [1, 2, -1],
        [1, -2, 0],
        [1, 1, 2],
        [1, 1, 2],
    ]).float(), dim=1)
    y = torch.tensor([0, 1, 1, 2, 2])
    acc(y_hat, y)
    assert acc.compute().mul(100).int() == 60


def test_ziln_loss():
    ziln = ZILNLoss()
    min_loss = 0.5 * torch.log(torch.tensor(ziln.eps))
    y = torch.zeros(10, 5)
    assert ziln(torch.zeros(y.shape[0]), y) == 0
    assert ziln(torch.zeros(y.shape[0], 2), y) >= min_loss
    assert ziln(torch.zeros(y.shape[0], 3), y) >= min_loss
    assert ziln(torch.zeros(y.shape[0], 3 + y.shape[1]), y) >= min_loss


def test_bucket_accuracy():
    bacc, B = BucketAccuracy(), 100
    assert bacc(torch.randn(B), torch.randn(B)) >= 0
    assert bacc(torch.randn(B, 3), torch.randn(B)) >= 0
    assert bacc(torch.randn(B), torch.randn(B, 3)) >= 0
    assert bacc(torch.randn(B, 3), torch.randn(B, 3)) >= 0


def test_rmse():
    rmse, B = UnivMeanError(), 10
    assert rmse(torch.randn(B), torch.randn(B)) >= 0
    assert rmse(torch.randn(B, 3), torch.randn(B)) >= 0
    assert rmse(torch.randn(B, 3), torch.randn(B, 3)) >= 0


def test_jsdiv():
    div = JSDiv()
    y = torch.zeros(10, 5)
    assert div(torch.randn(y.shape[0], y.shape[1] + 3), y) >= 0
=======
# SequenceToTarget.metric_list
def test_seq_to_target_metric_list_single_metric():
    model = SequenceToTarget(metric_list=torchmetrics.Accuracy(), seq_encoder=None)
    metric_name = next(iter(model.valid_metrics.keys()))
    assert metric_name == 'Accuracy'


def test_seq_to_target_metric_list_list_with_metric():
    model = SequenceToTarget(metric_list=[
        torchmetrics.Accuracy(),
        torchmetrics.AUROC(num_classes=2),
    ], seq_encoder=None)
    assert 'Accuracy' in model.valid_metrics
    assert 'AUROC' in model.valid_metrics


def test_seq_to_target_metric_list_dict_with_single_metric():
    model = SequenceToTarget(metric_list={
        'acc': torchmetrics.Accuracy(),
    }, seq_encoder=None)
    metric_name = next(iter(model.valid_metrics.keys()))
    assert metric_name == 'acc'


def test_seq_to_target_metric_list_dict_with_metric():
    model = SequenceToTarget(metric_list={
        'acc': torchmetrics.Accuracy(),
        'auroc': torchmetrics.AUROC(num_classes=2),
    }, seq_encoder=None)
    assert 'acc' in model.valid_metrics
    assert 'auroc' in model.valid_metrics


def test_seq_to_target_metric_list_dict_config_with_metric():
    conf = omegaconf.OmegaConf.create("""
        auroc:
            _target_: torchmetrics.AUROC
            num_classes: 2
        acc:
            _target_: torchmetrics.Accuracy
    """)
    model = SequenceToTarget(metric_list=hydra.utils.instantiate(conf), seq_encoder=None)
    assert 'acc' in model.valid_metrics
    assert 'auroc' in model.valid_metrics
>>>>>>> 12355b40
<|MERGE_RESOLUTION|>--- conflicted
+++ resolved
@@ -8,16 +8,8 @@
 from pyhocon import ConfigFactory
 
 from ptls.frames.supervised import SequenceToTarget
-<<<<<<< HEAD
-from ptls.frames.supervised.metrics import LogAccuracy, UnivMeanError, BucketAccuracy, JSDiv
-from ptls.loss import BCELoss, ZILNLoss
+from ptls.loss import BCELoss
 from ptls.nn import PBLinear, RnnSeqEncoder, TransformerSeqEncoder, TrxEncoder
-=======
-from ptls.loss import BCELoss
-from ptls.nn import PBLinear
-from ptls.nn import RnnSeqEncoder, TransformerSeqEncoder
-from ptls.nn import TrxEncoder
->>>>>>> 12355b40
 from ptls_tests.test_data_load import RandomEventData
 
 
@@ -167,60 +159,6 @@
     trainer = pl.Trainer(max_epochs=1, logger=None, checkpoint_callback=False)
     trainer.fit(model, dl)
 
-<<<<<<< HEAD
-
-def test_accuracy_bin():
-    acc = LogAccuracy()
-    y_hat = torch.tensor([0.1, 0.4, 0.6, 0.8, 0.9])
-    y = torch.tensor([0, 1, 0, 1, 0])
-    acc(y_hat, y)
-    assert acc.compute().mul(100).int() == 40
-
-
-def test_accuracy_mul():
-    acc = LogAccuracy()
-    y_hat = torch.log_softmax(torch.tensor([
-        [-1, 2, 1],
-        [1, 2, -1],
-        [1, -2, 0],
-        [1, 1, 2],
-        [1, 1, 2],
-    ]).float(), dim=1)
-    y = torch.tensor([0, 1, 1, 2, 2])
-    acc(y_hat, y)
-    assert acc.compute().mul(100).int() == 60
-
-
-def test_ziln_loss():
-    ziln = ZILNLoss()
-    min_loss = 0.5 * torch.log(torch.tensor(ziln.eps))
-    y = torch.zeros(10, 5)
-    assert ziln(torch.zeros(y.shape[0]), y) == 0
-    assert ziln(torch.zeros(y.shape[0], 2), y) >= min_loss
-    assert ziln(torch.zeros(y.shape[0], 3), y) >= min_loss
-    assert ziln(torch.zeros(y.shape[0], 3 + y.shape[1]), y) >= min_loss
-
-
-def test_bucket_accuracy():
-    bacc, B = BucketAccuracy(), 100
-    assert bacc(torch.randn(B), torch.randn(B)) >= 0
-    assert bacc(torch.randn(B, 3), torch.randn(B)) >= 0
-    assert bacc(torch.randn(B), torch.randn(B, 3)) >= 0
-    assert bacc(torch.randn(B, 3), torch.randn(B, 3)) >= 0
-
-
-def test_rmse():
-    rmse, B = UnivMeanError(), 10
-    assert rmse(torch.randn(B), torch.randn(B)) >= 0
-    assert rmse(torch.randn(B, 3), torch.randn(B)) >= 0
-    assert rmse(torch.randn(B, 3), torch.randn(B, 3)) >= 0
-
-
-def test_jsdiv():
-    div = JSDiv()
-    y = torch.zeros(10, 5)
-    assert div(torch.randn(y.shape[0], y.shape[1] + 3), y) >= 0
-=======
 # SequenceToTarget.metric_list
 def test_seq_to_target_metric_list_single_metric():
     model = SequenceToTarget(metric_list=torchmetrics.Accuracy(), seq_encoder=None)
@@ -264,5 +202,4 @@
     """)
     model = SequenceToTarget(metric_list=hydra.utils.instantiate(conf), seq_encoder=None)
     assert 'acc' in model.valid_metrics
-    assert 'auroc' in model.valid_metrics
->>>>>>> 12355b40
+    assert 'auroc' in model.valid_metrics